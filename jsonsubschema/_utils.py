--- conflicted
+++ resolved
@@ -238,7 +238,6 @@
             return x * y / fractions.gcd(x, y)
 
 
-<<<<<<< HEAD
 def gcd(x, y):
     bad_values = [None, ]  # I.inf, -I.inf, None]
     if x in bad_values:
@@ -257,9 +256,7 @@
             #     warnings.filterwarnings("ignore", category=DeprecationWarning)
             return fractions.gcd(x, y)
 
-
-=======
->>>>>>> f321cbbb
+          
 # def decrementFloat(f):
 #     if f == 0.0:
 #         return sys.float_info.min
@@ -271,7 +268,6 @@
 #     if f == 0.0:
 #         return sys.float_info.min
 #     m, e = math.frexp(f)
-<<<<<<< HEAD
 #     return math.ldexp(m + sys.float_info.epsilon / 2, e)
 
 
@@ -309,7 +305,4 @@
         if is_num(mx):
             while mx % mulof != 0:
                 mx = mx - 1
-    return mn, mx
-=======
-#     return math.ldexp(m + sys.float_info.epsilon / 2, e)
->>>>>>> f321cbbb
+    return mn, mx